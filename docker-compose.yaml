--- conflicted
+++ resolved
@@ -22,20 +22,18 @@
       "--grpc-host=0.0.0.0",
       "--http-host=0.0.0.0",
       "--db-host=postgres",
-      "--config=/app/config.yaml"
+      "--config=$KO_DATA_PATH/config.yaml"
       ]
     restart: always # keep the server running
     ports:
       - "8080:8080"
       - "8090:8090"
-<<<<<<< HEAD
     image: ko://github.com/stacklok/mediator/cmd/server
-=======
-    image: ghcr.io/stacklok/mediator:latest
     volumes:
           - ./config.yaml:/app/config.yaml:z
           - .ssh:/app/.ssh:z
->>>>>>> 85108252
+    environment:
+      - KO_DATA_PATH=/app
     networks:
       - app_net
     depends_on:
@@ -49,6 +47,10 @@
       "--db-host=postgres",
       ]
     image: ko://github.com/stacklok/mediator/cmd/server
+    volumes:
+          - ./config.yaml:/app/config.yaml:z
+    environment:
+      - KO_DATA_PATH=/app
     networks:
       - app_net
     deploy:
